--- conflicted
+++ resolved
@@ -494,18 +494,10 @@
 
     static let updateNavShape evt world =
         let entity = evt.Subscriber : Entity
-<<<<<<< HEAD
-        let world =
-            match entity.GetBodyType world with
-            | Static -> entity.SetNavShape BoundsNavShape world
-            | Kinematic | KinematicCharacter | Dynamic | DynamicCharacter | Vehicle -> entity.SetNavShape NavShape.EmptyNavShape world
-        (Cascade, world)
-=======
         match entity.GetBodyType world with
         | Static -> entity.SetNavShape BoundsNavShape world
-        | Kinematic | KinematicCharacter | Dynamic | DynamicCharacter -> entity.SetNavShape NavShape.EmptyNavShape world
+        | Kinematic | KinematicCharacter | Dynamic | DynamicCharacter | Vehicle -> entity.SetNavShape NavShape.EmptyNavShape world
         Cascade
->>>>>>> 150ef8e0
 
     static member Facets =
         [typeof<RigidBodyFacet>
