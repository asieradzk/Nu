﻿/******************************************************************************
 * Spine Runtimes License Agreement
 * Last updated July 28, 2023. Replaces all prior versions.
 *
 * Copyright (c) 2013-2023, Esoteric Software LLC
 *
 * Integration of the Spine Runtimes into software or otherwise creating
 * derivative works of the Spine Runtimes is permitted under the terms and
 * conditions of Section 2 of the Spine Editor License Agreement:
 * http://esotericsoftware.com/spine-editor-license
 *
 * Otherwise, it is permitted to integrate the Spine Runtimes into software or
 * otherwise create derivative works of the Spine Runtimes (collectively,
 * "Products"), provided that each user of the Products must obtain their own
 * Spine Editor license and redistribution of the Products in any form must
 * include this license and copyright notice.
 *
 * THE SPINE RUNTIMES ARE PROVIDED BY ESOTERIC SOFTWARE LLC "AS IS" AND ANY
 * EXPRESS OR IMPLIED WARRANTIES, INCLUDING, BUT NOT LIMITED TO, THE IMPLIED
 * WARRANTIES OF MERCHANTABILITY AND FITNESS FOR A PARTICULAR PURPOSE ARE
 * DISCLAIMED. IN NO EVENT SHALL ESOTERIC SOFTWARE LLC BE LIABLE FOR ANY
 * DIRECT, INDIRECT, INCIDENTAL, SPECIAL, EXEMPLARY, OR CONSEQUENTIAL DAMAGES
 * (INCLUDING, BUT NOT LIMITED TO, PROCUREMENT OF SUBSTITUTE GOODS OR SERVICES,
 * BUSINESS INTERRUPTION, OR LOSS OF USE, DATA, OR PROFITS) HOWEVER CAUSED AND
 * ON ANY THEORY OF LIABILITY, WHETHER IN CONTRACT, STRICT LIABILITY, OR TORT
 * (INCLUDING NEGLIGENCE OR OTHERWISE) ARISING IN ANY WAY OUT OF THE USE OF THE
 * SPINE RUNTIMES, EVEN IF ADVISED OF THE POSSIBILITY OF SUCH DAMAGE.
 *****************************************************************************/

using OpenGL;
using System;
using System.Collections.Generic;
using System.Drawing;
using System.Numerics;

namespace Spine
{
    /// <summary>Draws region and mesh attachments.</summary>
    public class SkeletonRenderer
    {
        private SkeletonClipping clipper = new SkeletonClipping();
        private MeshBatcher batcher;
        private float[] vertices = new float[8];
        private int[] quadTriangles = { 0, 1, 2, 2, 3, 0 };
        private bool premultipliedAlpha;
        private float zSpacing = 0.0f;
        private float z = 0.0f;

        /// <summary>Returns the <see cref="SkeletonClipping"/> used by this renderer for use with e.g.
        /// <see cref="Skeleton.GetBounds(out float, out float, out float, out float, ref float[], SkeletonClipping)"/>
        /// </summary>
        public SkeletonClipping SkeletonClipping { get { return clipper; } }

        public IVertexEffect VertexEffect { get; set; }

        public bool PremultipliedAlpha { get { return premultipliedAlpha; } set { premultipliedAlpha = value; } }

        /// <summary>Attachments are rendered back to front in the x/y plane by the SkeletonRenderer.
        /// Each attachment is offset by a customizable z-spacing value on the z-axis to avoid z-fighting
        /// in shaders with ZWrite enabled. Typical values lie in the range [-0.1, 0].</summary>
        public float ZSpacing { get { return zSpacing; } set { zSpacing = value; } }

        /// <summary>A Z position offset added at each vertex.</summary>
        public float Z { get { return z; } set { z = value; } }

        public SkeletonRenderer(Func<string, string, uint> createShaderFromStrings)
        {
            batcher = new MeshBatcher(createShaderFromStrings);
        }

        public void Destroy()
        {
            batcher.Destroy();
        }

        public void Draw(Func<object, uint> getTextureId, Skeleton skeleton, in Matrix4x4 matrix)
        {
            var drawOrder = skeleton.DrawOrder;
            var drawOrderItems = skeleton.DrawOrder.Items;
            float skeletonR = skeleton.R, skeletonG = skeleton.G, skeletonB = skeleton.B, skeletonA = skeleton.A;
            ColorPacked color = new ColorPacked();
            BlendingFactor blendSrc = BlendingFactor.SrcAlpha;
            BlendingFactor blendDst = BlendingFactor.OneMinusSrcAlpha;

            if (VertexEffect != null) VertexEffect.Begin(skeleton);

            for (int i = 0, n = drawOrder.Count; i < n; i++)
            {
                Slot slot = drawOrderItems[i];
                Attachment attachment = slot.Attachment;
                float attachmentZOffset = z + zSpacing * i; // NOTE: BGE: not utilized because the shader I found doesn't seem to support it.

                float attachmentColorR, attachmentColorG, attachmentColorB, attachmentColorA;
                object textureObject = null;
                int verticesCount = 0;
                float[] vertices = this.vertices;
                int indicesCount = 0;
                int[] indices = null;
                float[] uvs = null;

                if (attachment is RegionAttachment)
                {
                    RegionAttachment regionAttachment = (RegionAttachment)attachment;
                    attachmentColorR = regionAttachment.R; attachmentColorG = regionAttachment.G; attachmentColorB = regionAttachment.B; attachmentColorA = regionAttachment.A;
                    regionAttachment.ComputeWorldVertices(slot, vertices, 0, 2);
                    verticesCount = 4;
                    indicesCount = 6;
                    indices = quadTriangles;
                    uvs = regionAttachment.UVs;
                    AtlasRegion region = (AtlasRegion)regionAttachment.Region;
                    textureObject = region.page.rendererObject;
                }
                else if (attachment is MeshAttachment)
                {
                    MeshAttachment mesh = (MeshAttachment)attachment;
                    attachmentColorR = mesh.R; attachmentColorG = mesh.G; attachmentColorB = mesh.B; attachmentColorA = mesh.A;
                    int vertexCount = mesh.WorldVerticesLength;
                    if (vertices.Length < vertexCount) vertices = new float[vertexCount];
                    verticesCount = vertexCount >> 1;
                    mesh.ComputeWorldVertices(slot, vertices);
                    indicesCount = mesh.Triangles.Length;
                    indices = mesh.Triangles;
                    uvs = mesh.UVs;
                    AtlasRegion region = (AtlasRegion)mesh.Region;
                    textureObject = region.page.rendererObject;
                }
                else if (attachment is ClippingAttachment)
                {
                    ClippingAttachment clip = (ClippingAttachment)attachment;
                    clipper.ClipStart(slot, clip);
                    continue;
                }
                else continue;

                // update blend state
                BlendingFactor blendSrcLocal;
                BlendingFactor blendDstLocal;
                switch (slot.Data.BlendMode)
                {
                    case BlendMode.Normal:
                        blendSrcLocal = BlendingFactor.SrcAlpha;
                        blendDstLocal = BlendingFactor.OneMinusSrcAlpha;
                        break;
                    case BlendMode.Additive:
                        blendSrcLocal = BlendingFactor.SrcAlpha;
                        blendDstLocal = BlendingFactor.One;
                        break;
                    case BlendMode.Multiply:
                        blendSrcLocal = BlendingFactor.DstColor;
                        blendDstLocal = BlendingFactor.Zero;
                        break;
                    case BlendMode.Screen:
                        blendSrcLocal = BlendingFactor.OneMinusDstColor;
                        blendDstLocal = BlendingFactor.SrcColor;
                        break;
                    default:
                        blendSrcLocal = BlendingFactor.SrcAlpha;
                        blendDstLocal = BlendingFactor.OneMinusSrcAlpha;
                        break;
                }

                // finish batch if blend state changed
                if (blendSrcLocal != blendSrc || blendDstLocal != blendDst)
                {
                    batcher.Draw(blendSrc, blendDst, matrix);
                    blendSrc = blendSrcLocal;
                    blendDst = blendDstLocal;
                }

                // calculate color
                float a = skeletonA * slot.A * attachmentColorA;
                if (premultipliedAlpha)
                {
                    color = new ColorPacked(
                            skeletonR * slot.R * attachmentColorR * a,
                            skeletonG * slot.G * attachmentColorG * a,
                            skeletonB * slot.B * attachmentColorB * a, a);
                }
                else
                {
                    color = new ColorPacked(
                            skeletonR * slot.R * attachmentColorR,
                            skeletonG * slot.G * attachmentColorG,
                            skeletonB * slot.B * attachmentColorB, a);
                }

                ColorPacked darkColor = new ColorPacked();
                if (slot.HasSecondColor)
                {
                    if (premultipliedAlpha)
                    {
                        darkColor = new ColorPacked(slot.R2 * a, slot.G2 * a, slot.B2 * a, 0);
                    }
                    else
                    {
                        darkColor = new ColorPacked(slot.R2 * a, slot.G2 * a, slot.B2 * a, 0);
                    }
                }
                darkColor.A = premultipliedAlpha ? (byte)255 : (byte)0;

                // clip
                if (clipper.IsClipping)
                {
                    clipper.ClipTriangles(vertices, indices, indicesCount, uvs);
                    vertices = clipper.ClippedVertices.Items;
                    verticesCount = clipper.ClippedVertices.Count >> 1;
                    indices = clipper.ClippedTriangles.Items;
                    indicesCount = clipper.ClippedTriangles.Count;
                    uvs = clipper.ClippedUVs.Items;
                }

                if (verticesCount == 0 || indicesCount == 0) continue;

                // submit to batch
<<<<<<< HEAD
                // TODO: restore texture layers functionality.
=======
                // TODO: BGE: restore Spine layers behavior.
>>>>>>> 513eebac
                MeshItem item = batcher.NextItem(verticesCount, indicesCount);
                item.texture = getTextureId(textureObject);

                for (int ii = 0, nn = indicesCount; ii < nn; ii++)
                {
                    item.triangles[ii] = indices[ii];
                }
                Vertex[] itemVertices = item.vertices;
                for (int ii = 0, v = 0, nn = verticesCount << 1; v < nn; ii++, v += 2)
                {
                    itemVertices[ii].Color = color.PackedValue;
                    itemVertices[ii].Color2 = darkColor.PackedValue;
                    itemVertices[ii].Position.X = vertices[v];
                    itemVertices[ii].Position.Y = vertices[v + 1];
                    //itemVertices[ii].Position.Z = attachmentZOffset; NOTE: BGE: not supported by the shader I found.
                    itemVertices[ii].TextureCoordinate.X = uvs[v];
                    itemVertices[ii].TextureCoordinate.Y = uvs[v + 1];
                    if (VertexEffect != null) VertexEffect.Transform(ref itemVertices[ii]);
                }

                clipper.ClipEnd(slot);
            }
            clipper.ClipEnd();
            if (VertexEffect != null) VertexEffect.End();
            batcher.Draw(blendSrc, blendDst, matrix);
        }
    }
}<|MERGE_RESOLUTION|>--- conflicted
+++ resolved
@@ -212,11 +212,7 @@
                 if (verticesCount == 0 || indicesCount == 0) continue;
 
                 // submit to batch
-<<<<<<< HEAD
-                // TODO: restore texture layers functionality.
-=======
-                // TODO: BGE: restore Spine layers behavior.
->>>>>>> 513eebac
+                // TODO: restore Spine layers functionality.
                 MeshItem item = batcher.NextItem(verticesCount, indicesCount);
                 item.texture = getTextureId(textureObject);
 
