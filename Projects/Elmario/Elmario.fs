--- conflicted
+++ resolved
@@ -31,7 +31,6 @@
             elif KeyboardState.isKeyDown (int SDL.SDL_Scancode.SDL_SCANCODE_RIGHT) then cmd MoveRight
             else cmd Nop]
 
-<<<<<<< HEAD
         // here we handle the Elm-style commands
         override this.Command (_, command, _, world) =
             let world =
@@ -61,44 +60,4 @@
                 [Content.layer Default.Layer.Name []
                     [Content.character Simulants.Elmario.Name [Entity.Position == v2 0.0f 0.0f; Entity.Size == v2 144.0f 144.0f]
                      Content.block "Ground" [Entity.Position == v2 -384.0f -256.0f; Entity.Size == v2 768.0f 64.0f; Entity.StaticImage == asset "Gameplay" "TreeTop"]
-                     Content.block "Rock" [Entity.Position == v2 320.0f -192.0f; Entity.Size == v2 64.0f 64.0f; Entity.StaticImage == asset "Gameplay" "Rock"]]]]
-=======
-    // here we handle the above commands
-    override this.Command (_, command, _, world) =
-        let world =
-            match command with
-            | MoveLeft ->
-                let physicsId = Simulants.Elmario.GetPhysicsId world
-                if World.isBodyOnGround physicsId world
-                then World.applyBodyForce (v2 -30000.0f 0.0f) physicsId world
-                else World.applyBodyForce (v2 -7500.0f 0.0f) physicsId world
-            | MoveRight ->
-                let physicsId = Simulants.Elmario.GetPhysicsId world
-                if World.isBodyOnGround physicsId world
-                then World.applyBodyForce (v2 30000.0f 0.0f) physicsId world
-                else World.applyBodyForce (v2 7500.0f 0.0f) physicsId world
-            | Jump ->
-                let physicsId = Simulants.Elmario.GetPhysicsId world
-                if World.isBodyOnGround physicsId world then
-                    let world = World.applyBodyForce (v2 0.0f 2000000.0f) physicsId world
-                    World.playSound 0.5f (asset "Gameplay" "Jump") world
-                else world
-            | Nop -> world
-        just world
-
-    // here we describe the content of the game including elmario and the ground he walks on.
-    override this.Content (_, _, _) =
-        [Content.screen Default.Screen.Name Vanilla []
-            [Content.layer Default.Layer.Name []
-                [Content.character Simulants.Elmario.Name
-                    [Entity.Position == v2 0.0f 0.0f
-                     Entity.Size == v2 144.0f 144.0f]
-                 Content.block "Ground"
-                    [Entity.Position == v2 -384.0f -256.0f
-                     Entity.Size == v2 768.0f 64.0f
-                     Entity.StaticImage == asset "Gameplay" "TreeTop"]
-                 Content.block "Rock"
-                    [Entity.Position == v2 320.0f -192.0f
-                     Entity.Size == v2 64.0f 64.0f
-                     Entity.StaticImage == asset "Gameplay" "Rock"]]]]
->>>>>>> 7efe87cc
+                     Content.block "Rock" [Entity.Position == v2 320.0f -192.0f; Entity.Size == v2 64.0f 64.0f; Entity.StaticImage == asset "Gameplay" "Rock"]]]]